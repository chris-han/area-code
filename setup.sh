#!/bin/bash -e

########################################################
# Root Project Setup Script
########################################################

# Get the directory where this script is located
SCRIPT_DIR="$(cd "$(dirname "${BASH_SOURCE[0]}")" && pwd)"

# Define available services
SERVICES=(
<<<<<<< HEAD
    "transactional-base" # Has to be first
    "retrieval-base"
    "sync-base"
=======
    "transactional-base"
    "retrieval-base",
    "data-warehouse"
>>>>>>> 93ac39f1
)

# Function to show help
show_help() {
    echo "Usage: $0 [COMMAND] [OPTIONS]"
    echo ""
    echo "This script manages all services in the area-code project."
    echo ""
    echo "Commands:"
    echo "  start               Start all services"
    echo "  stop                Stop all services"
    echo "  restart             Restart all services"
    echo "  status              Show status of all services"
    echo "  setup               Setup all services (install dependencies, initialize data)"
    echo "  reset               Reset all services (stop, clear data, restart)"
    echo "  --help              Show this help message"
    echo ""
    echo "Options:"
    echo "  --service=SERVICE   Target specific service (transactional-base, retrieval-base, sync-base)"
    echo "  --all               Target all services (default)"
    echo ""
    echo "Examples:"
    echo "  $0 start                    # Start all services"
    echo "  $0 stop                     # Stop all services"
    echo "  $0 restart                  # Restart all services"
    echo "  $0 status                   # Check status of all services"
    echo "  $0 setup                    # Setup all services"
    echo "  $0 reset                    # Reset all services"
    echo "  $0 start --service=transactional-base    # Start only transactional service"
    echo "  $0 stop --service=retrieval-base         # Stop only retrieval service"
    echo "  $0 start --service=sync-base             # Start only sync service"
    echo ""
    echo "Available Services:"
    for service in "${SERVICES[@]}"; do
        echo "  • $service"
    done
    echo ""
}

# Function to check and make script executable
check_and_make_executable() {
    local script_path="$1"
    local service_name="$2"
    
    if [ ! -f "$script_path" ]; then
        echo "❌ Error: $service_name setup script not found at:"
        echo "   $script_path"
        echo ""
        echo "Please ensure the $service_name service is properly set up."
        return 1
    fi
    
    # Make sure the script is executable
    if [ ! -x "$script_path" ]; then
        echo "🔧 Making $service_name setup script executable..."
        chmod +x "$script_path"
    fi
    
    return 0
}

# Function to get service script path
get_service_script() {
    local service="$1"
    echo "$SCRIPT_DIR/services/$service/setup.sh"
}

# Function to start a service
start_service() {
    local service="$1"
    local script_path=$(get_service_script "$service")
    local service_dir="$SCRIPT_DIR/services/$service"
    
    echo "🚀 Starting $service..."
    
    if ! check_and_make_executable "$script_path" "$service"; then
        return 1
    fi
    
    # Change to service directory
    cd "$service_dir" || {
        echo "❌ Failed to change to service directory: $service_dir"
        return 1
    }
    
    case "$service" in
        "transactional-base")
            # For transactional service, we need to start the containers
            "$script_path" --restart
            ;;
        "retrieval-base")
            # For retrieval service, use the start command
            "$script_path" start
            ;;
        "sync-base")
            # For sync service, use the start command
            "$script_path" start
            ;;
        *)
            echo "❌ Unknown service: $service"
            return 1
            ;;
    esac
    
    # Return to original directory
    cd "$SCRIPT_DIR"
}

# Function to stop a service
stop_service() {
    local service="$1"
    local script_path=$(get_service_script "$service")
    local service_dir="$SCRIPT_DIR/services/$service"
    
    echo "🛑 Stopping $service..."
    
    if ! check_and_make_executable "$script_path" "$service"; then
        return 1
    fi
    
    # Change to service directory
    cd "$service_dir" || {
        echo "❌ Failed to change to service directory: $service_dir"
        return 1
    }
    
    case "$service" in
        "transactional-base")
            # For transactional service, use the stop command
            "$script_path" --stop
            ;;
        "retrieval-base")
            # For retrieval service, use the stop command
            "$script_path" stop
            ;;
        "sync-base")
            # For sync service, use the stop command
            "$script_path" stop
            ;;
        *)
            echo "❌ Unknown service: $service"
            return 1
            ;;
    esac
    
    # Return to original directory
    cd "$SCRIPT_DIR"
}

# Function to restart a service
restart_service() {
    local service="$1"
    echo "🔄 Restarting $service..."
    stop_service "$service"
    sleep 2
    start_service "$service"
}

# Function to show status of a service
show_service_status() {
    local service="$1"
    local script_path=$(get_service_script "$service")
    local service_dir="$SCRIPT_DIR/services/$service"
    
    echo "📊 Checking status of $service..."
    
    if ! check_and_make_executable "$script_path" "$service"; then
        return 1
    fi
    
    # Change to service directory
    cd "$service_dir" || {
        echo "❌ Failed to change to service directory: $service_dir"
        return 1
    }
    
    case "$service" in
        "transactional-base")
            # For transactional service, use the status command
            "$script_path" --status
            ;;
        "retrieval-base")
            # For retrieval service, use the status command
            "$script_path" status
            ;;
        "sync-base")
            # For sync service, use the status command
            "$script_path" status
            ;;
        *)
            echo "❌ Unknown service: $service"
            return 1
            ;;
    esac
    
    # Return to original directory
    cd "$SCRIPT_DIR"
}

# Function to setup a service
setup_service() {
    local service="$1"
    local script_path=$(get_service_script "$service")
    local service_dir="$SCRIPT_DIR/services/$service"
    
    echo "🔧 Setting up $service..."
    
    if ! check_and_make_executable "$script_path" "$service"; then
        return 1
    fi
    
    # Change to service directory
    cd "$service_dir" || {
        echo "❌ Failed to change to service directory: $service_dir"
        return 1
    }
    
    case "$service" in
        "transactional-base")
            # For transactional service, run the setup (default behavior)
            "$script_path"
            ;;
        "retrieval-base")
            # For retrieval service, use the setup command
            "$script_path" setup
            ;;
        "sync-base")
            # For sync service, use the setup command
            "$script_path" setup
            ;;
        *)
            echo "❌ Unknown service: $service"
            return 1
            ;;
    esac
    
    # Return to original directory
    cd "$SCRIPT_DIR"
}

# Function to reset a service
reset_service() {
    local service="$1"
    local script_path=$(get_service_script "$service")
    local service_dir="$SCRIPT_DIR/services/$service"
    
    echo "🔄 Resetting $service..."
    
    if ! check_and_make_executable "$script_path" "$service"; then
        return 1
    fi
    
    # Change to service directory
    cd "$service_dir" || {
        echo "❌ Failed to change to service directory: $service_dir"
        return 1
    }
    
    case "$service" in
        "transactional-base")
            # For transactional service, use the reset command
            "$script_path" --reset
            ;;
        "retrieval-base")
            # For retrieval service, use the reset command
            "$script_path" reset
            ;;
        "sync-base")
            # For sync service, use the reset command
            "$script_path" reset
            ;;
        *)
            echo "❌ Unknown service: $service"
            return 1
            ;;
    esac
    
    # Return to original directory
    cd "$SCRIPT_DIR"
}

# Function to execute command on services
execute_on_services() {
    local command="$1"
    local target_service="$2"
    local failed_services=()
    
    if [ -n "$target_service" ]; then
        # Execute on specific service
        if [[ " ${SERVICES[@]} " =~ " ${target_service} " ]]; then
            case "$command" in
                "start")
                    start_service "$target_service" || failed_services+=("$target_service")
                    ;;
                "stop")
                    stop_service "$target_service" || failed_services+=("$target_service")
                    ;;
                "restart")
                    restart_service "$target_service" || failed_services+=("$target_service")
                    ;;
                "status")
                    show_service_status "$target_service" || failed_services+=("$target_service")
                    ;;
                "setup")
                    setup_service "$target_service" || failed_services+=("$target_service")
                    ;;
                "reset")
                    reset_service "$target_service" || failed_services+=("$target_service")
                    ;;
                *)
                    echo "❌ Unknown command: $command"
                    return 1
                    ;;
            esac
        else
            echo "❌ Unknown service: $target_service"
            echo "Available services: ${SERVICES[*]}"
            return 1
        fi
    else
        # Execute on all services
        for service in "${SERVICES[@]}"; do
            echo ""
            case "$command" in
                "start")
                    start_service "$service" || failed_services+=("$service")
                    ;;
                "stop")
                    stop_service "$service" || failed_services+=("$service")
                    ;;
                "restart")
                    restart_service "$service" || failed_services+=("$service")
                    ;;
                "status")
                    show_service_status "$service" || failed_services+=("$service")
                    ;;
                "setup")
                    setup_service "$service" || failed_services+=("$service")
                    ;;
                "reset")
                    reset_service "$service" || failed_services+=("$service")
                    ;;
                *)
                    echo "❌ Unknown command: $command"
                    return 1
                    ;;
            esac
        done
    fi
    
    # Report any failures
    if [ ${#failed_services[@]} -gt 0 ]; then
        echo ""
        echo "❌ The following services failed: ${failed_services[*]}"
        return 1
    fi
    
    return 0
}

# Parse command line arguments
COMMAND=""
TARGET_SERVICE=""

# Handle help flag
if [[ " $@ " =~ " --help " ]] || [[ " $@ " =~ " -h " ]] || [[ " $@ " =~ " help " ]]; then
    show_help
    exit 0
fi

# Parse arguments
while [[ $# -gt 0 ]]; do
    case $1 in
        start|stop|restart|status|setup|reset)
            COMMAND="$1"
            shift
            ;;
        --service=*)
            TARGET_SERVICE="${1#*=}"
            shift
            ;;
        --all)
            TARGET_SERVICE=""
            shift
            ;;
        *)
            echo "❌ Unknown option: $1"
            echo "Use '$0 --help' for usage information."
            exit 1
            ;;
    esac
done

# Validate command
if [ -z "$COMMAND" ]; then
    echo "❌ Error: No command specified"
    echo ""
    show_help
    exit 1
fi

# Execute the command
echo "=========================================="
echo "  Area Code Services Management"
echo "=========================================="
echo ""

if [ -n "$TARGET_SERVICE" ]; then
    echo "🎯 Targeting service: $TARGET_SERVICE"
else
    echo "🎯 Targeting all services: ${SERVICES[*]}"
fi
echo ""

execute_on_services "$COMMAND" "$TARGET_SERVICE"

# Capture the exit code
EXIT_CODE=$?

echo ""
if [ $EXIT_CODE -eq 0 ]; then
    echo "✅ Command '$COMMAND' completed successfully!"
else
    echo "❌ Command '$COMMAND' failed with exit code: $EXIT_CODE"
fi

exit $EXIT_CODE <|MERGE_RESOLUTION|>--- conflicted
+++ resolved
@@ -9,15 +9,10 @@
 
 # Define available services
 SERVICES=(
-<<<<<<< HEAD
-    "transactional-base" # Has to be first
-    "retrieval-base"
-    "sync-base"
-=======
-    "transactional-base"
+    "transactional-base", # Has to be first
     "retrieval-base",
+    "sync-base",
     "data-warehouse"
->>>>>>> 93ac39f1
 )
 
 # Function to show help
