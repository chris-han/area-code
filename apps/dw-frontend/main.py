import streamlit as st
import time
import requests
import pandas as pd

# Page config
st.set_page_config(
    page_title="Data Warehouse Front-end",
    page_icon="🚀",
    layout="wide"
)

<<<<<<< HEAD
# Modern animated banner
st.markdown("""
    <style>
        .modern-banner {
            background: black; /* linear-gradient(135deg, #7f00ff, #e100ff); */
            color: white;
            padding: 2rem;
            text-align: center;
            font-size: 1.7rem;
            font-weight: 600;
            font-family: 'Segoe UI', sans-serif;
            border-radius: 15px;
            /* box-shadow: 0 6px 18px rgba(0, 0, 0, 0.25); */
            animation: slideFadeIn 0.8s ease-out, pulse 2.5s ease-in-out infinite;
            margin-bottom: 2rem;
        }
=======
# Sidebar navigation
page = st.sidebar.radio(
    "Navigation",
    ("All", "S3", "Datadog"),
    index=0
)
>>>>>>> 91086c4a

# API base URL
API_BASE = "http://localhost:4001/getFoos"

def fetch_data(tag):
    api_url = f"{API_BASE}?tag={tag}"
    try:
        response = requests.get(api_url)
        response.raise_for_status()
        data = response.json()
        items = data.get("items", [])
        df = pd.DataFrame(items)
        return df
    except Exception as e:
        st.error(f"Failed to fetch data from API: {e}")
        return pd.DataFrame()

if page == "All":
    # Modern animated banner
    st.markdown("""
        <style>
            .modern-banner {
                background: black;
                color: white;
                padding: 2rem;
                text-align: center;
                font-size: 1.7rem;
                font-weight: 600;
                font-family: 'Segoe UI', sans-serif;
                border-radius: 15px;
                animation: slideFadeIn 0.8s ease-out, pulse 2.5s ease-in-out infinite;
                margin-bottom: 2rem;
            }
            @keyframes slideFadeIn {
                0% { transform: translateY(-20px); opacity: 0; }
                100% { transform: translateY(0); opacity: 1; }
            }
            @keyframes pulse {
                0% { box-shadow: 0 0 12px rgba(255, 255, 255, 0.2); }
                50% { box-shadow: 0 0 28px rgba(255, 255, 255, 0.45); }
                100% { box-shadow: 0 0 12px rgba(255, 255, 255, 0.2); }
            }
<<<<<<< HEAD
        }
    </style>

    <div class="modern-banner">
        Data Warehouse Front-end<br>
        \n Made with ❤️ MOOSE\n 
            Learn More: docs.fiveonefour.com/moose
    </div>
""", unsafe_allow_html=True)

# Fetch and display API data as a table
api_url = "http://localhost:4001/getFoos"
try:
    response = requests.get(api_url)
    response.raise_for_status()
    data = response.json()
    items = data.get("items", [])
    if items:
        df = pd.DataFrame(items)
        # Restrict tags filter widget to only 'All', 'S3', 'Datadog'
        tags_options = ["All", "S3", "Datadog"]
        selected_tag = st.selectbox("Filter by Tag", tags_options, index=0)

        # Always include tag in API call
        api_url = f"http://localhost:4001/getFoos?tag={selected_tag}"
        try:
            response = requests.get(api_url)
            response.raise_for_status()
            data = response.json()
            items = data.get("items", [])
            df = pd.DataFrame(items)
        except Exception as e:
            st.error(f"Failed to fetch data from API: {e}")
            df = pd.DataFrame()

        st.subheader("API Results Table")
        st.dataframe(df)

        # Graph panel: Bar chart of name vs score
        if 'name' in df.columns and 'score' in df.columns and not df.empty:
            st.subheader("Score by Name")
            chart_data = df[["name", "score"]].set_index("name")
            st.bar_chart(chart_data)
=======
        </style>
        <div class="modern-banner">
            Data Warehouse Front-end<br>
            <span style='font-size:1.2rem;'>Made with ❤️ MOOSE</span><br>
            <span style='font-size:.8rem;'><a href="https://docs.fiveonefour.com/moose" style="color:#4FC3F7;" target="_blank">Learn More: docs.fiveonefour.com/moose</a></span>
        </div>
    """, unsafe_allow_html=True)
    # Tag filter dropdown
    tags_options = ["All", "S3", "Datadog"]
    selected_tag = st.selectbox("Filter by Tag", tags_options, index=0)
    df = fetch_data(selected_tag)
    st.subheader("API Results Table")
    st.dataframe(df)
    # Graph panel: Bar chart of name vs score
    if 'name' in df.columns and 'score' in df.columns:
        st.subheader("Score by Name")
        chart_data = df[["name", "score"]].set_index("name")
        st.bar_chart(chart_data)
elif page == "S3":
    df = fetch_data("S3")
    st.subheader("S3 Items Table")
    st.dataframe(df)
elif page == "Datadog":
    df = fetch_data("Datadog")
    st.subheader("Datadog Items Table")
    if not df.empty:
        # Assume the log data is in the last column
        log_col = df.columns[-1]
        # Split the log field into Level, Timestamp, Message
        parsed_logs = df[log_col].str.split("|", n=2, expand=True)
        parsed_logs.columns = ["Level", "Timestamp", "Message"]
        st.dataframe(parsed_logs, use_container_width=True)
>>>>>>> 91086c4a
    else:
        st.write("No Datadog log data available.")

# Footer
st.markdown("---")
st.markdown("""
<div style='text-align: center'>
    Built with Streamlit | Data Warehouse Front-end
</div>
""", unsafe_allow_html=True)

# Removed time.sleep(1) and st.rerun() to avoid infinite reruns<|MERGE_RESOLUTION|>--- conflicted
+++ resolved
@@ -10,31 +10,12 @@
     layout="wide"
 )
 
-<<<<<<< HEAD
-# Modern animated banner
-st.markdown("""
-    <style>
-        .modern-banner {
-            background: black; /* linear-gradient(135deg, #7f00ff, #e100ff); */
-            color: white;
-            padding: 2rem;
-            text-align: center;
-            font-size: 1.7rem;
-            font-weight: 600;
-            font-family: 'Segoe UI', sans-serif;
-            border-radius: 15px;
-            /* box-shadow: 0 6px 18px rgba(0, 0, 0, 0.25); */
-            animation: slideFadeIn 0.8s ease-out, pulse 2.5s ease-in-out infinite;
-            margin-bottom: 2rem;
-        }
-=======
 # Sidebar navigation
 page = st.sidebar.radio(
     "Navigation",
     ("All", "S3", "Datadog"),
     index=0
 )
->>>>>>> 91086c4a
 
 # API base URL
 API_BASE = "http://localhost:4001/getFoos"
@@ -77,51 +58,6 @@
                 50% { box-shadow: 0 0 28px rgba(255, 255, 255, 0.45); }
                 100% { box-shadow: 0 0 12px rgba(255, 255, 255, 0.2); }
             }
-<<<<<<< HEAD
-        }
-    </style>
-
-    <div class="modern-banner">
-        Data Warehouse Front-end<br>
-        \n Made with ❤️ MOOSE\n 
-            Learn More: docs.fiveonefour.com/moose
-    </div>
-""", unsafe_allow_html=True)
-
-# Fetch and display API data as a table
-api_url = "http://localhost:4001/getFoos"
-try:
-    response = requests.get(api_url)
-    response.raise_for_status()
-    data = response.json()
-    items = data.get("items", [])
-    if items:
-        df = pd.DataFrame(items)
-        # Restrict tags filter widget to only 'All', 'S3', 'Datadog'
-        tags_options = ["All", "S3", "Datadog"]
-        selected_tag = st.selectbox("Filter by Tag", tags_options, index=0)
-
-        # Always include tag in API call
-        api_url = f"http://localhost:4001/getFoos?tag={selected_tag}"
-        try:
-            response = requests.get(api_url)
-            response.raise_for_status()
-            data = response.json()
-            items = data.get("items", [])
-            df = pd.DataFrame(items)
-        except Exception as e:
-            st.error(f"Failed to fetch data from API: {e}")
-            df = pd.DataFrame()
-
-        st.subheader("API Results Table")
-        st.dataframe(df)
-
-        # Graph panel: Bar chart of name vs score
-        if 'name' in df.columns and 'score' in df.columns and not df.empty:
-            st.subheader("Score by Name")
-            chart_data = df[["name", "score"]].set_index("name")
-            st.bar_chart(chart_data)
-=======
         </style>
         <div class="modern-banner">
             Data Warehouse Front-end<br>
@@ -154,7 +90,6 @@
         parsed_logs = df[log_col].str.split("|", n=2, expand=True)
         parsed_logs.columns = ["Level", "Timestamp", "Message"]
         st.dataframe(parsed_logs, use_container_width=True)
->>>>>>> 91086c4a
     else:
         st.write("No Datadog log data available.")
 
